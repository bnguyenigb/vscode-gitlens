--- conflicted
+++ resolved
@@ -21,13 +21,6 @@
 		"strict": true,
 		"target": "es2022",
 		"useDefineForClassFields": true,
-<<<<<<< HEAD
-		"useUnknownInCatchVariables": false,
-		"jsx": "react"
-	},
-	"include": ["src/**/*"]
-=======
 		"useUnknownInCatchVariables": false
 	}
->>>>>>> 77d2e9db
 }